import { HardhatUserConfig } from "hardhat/config";
import "@nomicfoundation/hardhat-toolbox-viem";
import * as dotenv from "dotenv";

dotenv.config();

const config: HardhatUserConfig = {
  networks: {
    hardhat: {
      forking: {
        url: `https://eth-mainnet.g.alchemy.com/v2/${process.env.ETH_ALCHEMY_KEY}`,
      },
    },
    sepolia: {
      chainId: 11155111,
      url: process.env.SEPOLIA_URL || "",
      accounts: [process.env.PRIVATE_KEY || ""],
    },
    ethereum: {
      chainId: 1,
      url: process.env.ETHEREUM_URL || "",
      accounts: [process.env.PRIVATE_KEY || ""],
    },
    polygon: {
      chainId: 137,
      url: process.env.POLYGON_URL || "",
      accounts: [process.env.PRIVATE_KEY || ""],
    },
<<<<<<< HEAD
    base: {
      chainId: 8453,
      url: process.env.BASE_URL || "",
=======
    berachainTestnet: {
      chainId: 80085,
      url: process.env.BERACHAIN_TESTNET_URL || "",
>>>>>>> 8abecd0d
      accounts: [process.env.PRIVATE_KEY || ""],
    },
  },
  etherscan: {
    apiKey: {
      ethereum: process.env.ETHERSCAN_API_KEY ?? "",
      sepolia: process.env.ETHERSCAN_API_KEY ?? "",
      polygon: process.env.POLYGONSCAN_API_KEY ?? "",
      base: process.env.BASESCAN_API_KEY ?? "",
    },
  },
  solidity: "0.8.20",
};

export default config;<|MERGE_RESOLUTION|>--- conflicted
+++ resolved
@@ -26,15 +26,14 @@
       url: process.env.POLYGON_URL || "",
       accounts: [process.env.PRIVATE_KEY || ""],
     },
-<<<<<<< HEAD
     base: {
       chainId: 8453,
       url: process.env.BASE_URL || "",
-=======
+      accounts: [process.env.PRIVATE_KEY || ""],
+    },
     berachainTestnet: {
       chainId: 80085,
       url: process.env.BERACHAIN_TESTNET_URL || "",
->>>>>>> 8abecd0d
       accounts: [process.env.PRIVATE_KEY || ""],
     },
   },
